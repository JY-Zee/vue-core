import { isFunction } from '@vue/shared'
import {
  type DebuggerEvent,
  type DebuggerOptions,
  EffectFlags,
  type Link,
  type ReactiveEffect,
  type Subscriber,
  activeSub,
  refreshComputed,
} from './effect'
import type { Ref } from './ref'
import { warn } from './warning'
import { Dep, globalVersion } from './dep'
import { ReactiveFlags, TrackOpTypes } from './constants'

declare const ComputedRefSymbol: unique symbol

export interface ComputedRef<T = any> extends WritableComputedRef<T> {
  readonly value: T
  [ComputedRefSymbol]: true
}

export interface WritableComputedRef<T> extends Ref<T> {
  /**
   * @deprecated computed no longer uses effect
   */
  effect: ReactiveEffect
}

export type ComputedGetter<T> = (oldValue?: T) => T
export type ComputedSetter<T> = (newValue: T) => void

export interface WritableComputedOptions<T> {
  get: ComputedGetter<T>
  set: ComputedSetter<T>
}

/**
 * @internal
 */
export class ComputedRefImpl<T = any> implements Subscriber {
  // A computed is a ref
  _value: any = undefined
  readonly dep = new Dep(this)
  readonly __v_isRef = true;
  readonly [ReactiveFlags.IS_READONLY]: boolean
  // A computed is also a subscriber that tracks other deps
  deps?: Link = undefined
  depsTail?: Link = undefined
  // track variaous states
  flags = EffectFlags.DIRTY
  // last seen global version
  globalVersion = globalVersion - 1
  // for backwards compat
  effect = this

  // dev only
  onTrack?: (event: DebuggerEvent) => void
  // dev only
  onTrigger?: (event: DebuggerEvent) => void

  /**
   * Dev only
   */
  _warnRecursive?: boolean

  constructor(
<<<<<<< HEAD
    public fn: ComputedGetter<T>,
    private readonly setter: ComputedSetter<T> | undefined,
    public isSSR: boolean,
=======
    private getter: ComputedGetter<T>,
    private readonly _setter: ComputedSetter<T>,
    isReadonly: boolean,
    isSSR: boolean,
>>>>>>> 89de26cd
  ) {
    this.__v_isReadonly = !setter
  }

  notify() {
    // avoid infinite self recursion
    if (activeSub !== this) {
      this.flags |= EffectFlags.DIRTY
      this.dep.notify()
    } else if (__DEV__) {
      // TODO warn
    }
<<<<<<< HEAD
=======
    trackRefValue(self)
    if (self.effect._dirtyLevel >= DirtyLevels.MaybeDirty_ComputedSideEffect) {
      if (__DEV__ && (__TEST__ || this._warnRecursive)) {
        warn(COMPUTED_SIDE_EFFECT_WARN, `\n\ngetter: `, this.getter)
      }
      triggerRefValue(self, DirtyLevels.MaybeDirty_ComputedSideEffect)
    }
    return self._value
  }

  set value(newValue: T) {
    this._setter(newValue)
>>>>>>> 89de26cd
  }

  get value() {
    const link = __DEV__
      ? this.dep.track({
          target: this,
          type: TrackOpTypes.GET,
          key: 'value',
        })
      : this.dep.track()
    refreshComputed(this)
    // sync version after evaluation
    if (link) {
      link.version = this.dep.version
    }
    return this._value
  }

  set value(newValue) {
    if (this.setter) {
      this.setter(newValue)
    } else if (__DEV__) {
      warn('Write operation failed: computed value is readonly')
    }
  }
}

/**
 * Takes a getter function and returns a readonly reactive ref object for the
 * returned value from the getter. It can also take an object with get and set
 * functions to create a writable ref object.
 *
 * @example
 * ```js
 * // Creating a readonly computed ref:
 * const count = ref(1)
 * const plusOne = computed(() => count.value + 1)
 *
 * console.log(plusOne.value) // 2
 * plusOne.value++ // error
 * ```
 *
 * ```js
 * // Creating a writable computed ref:
 * const count = ref(1)
 * const plusOne = computed({
 *   get: () => count.value + 1,
 *   set: (val) => {
 *     count.value = val - 1
 *   }
 * })
 *
 * plusOne.value = 1
 * console.log(count.value) // 0
 * ```
 *
 * @param getter - Function that produces the next value.
 * @param debugOptions - For debugging. See {@link https://vuejs.org/guide/extras/reactivity-in-depth.html#computed-debugging}.
 * @see {@link https://vuejs.org/api/reactivity-core.html#computed}
 */
export function computed<T>(
  getter: ComputedGetter<T>,
  debugOptions?: DebuggerOptions,
): ComputedRef<T>
export function computed<T>(
  options: WritableComputedOptions<T>,
  debugOptions?: DebuggerOptions,
): WritableComputedRef<T>
export function computed<T>(
  getterOrOptions: ComputedGetter<T> | WritableComputedOptions<T>,
  debugOptions?: DebuggerOptions,
  isSSR = false,
) {
  let getter: ComputedGetter<T>
  let setter: ComputedSetter<T> | undefined

  if (isFunction(getterOrOptions)) {
    getter = getterOrOptions
  } else {
    getter = getterOrOptions.get
    setter = getterOrOptions.set
  }

  const cRef = new ComputedRefImpl(getter, setter, isSSR)

  if (__DEV__ && debugOptions && !isSSR) {
    cRef.onTrack = debugOptions.onTrack
    cRef.onTrigger = debugOptions.onTrigger
  }

  return cRef as any
}<|MERGE_RESOLUTION|>--- conflicted
+++ resolved
@@ -66,16 +66,9 @@
   _warnRecursive?: boolean
 
   constructor(
-<<<<<<< HEAD
     public fn: ComputedGetter<T>,
     private readonly setter: ComputedSetter<T> | undefined,
     public isSSR: boolean,
-=======
-    private getter: ComputedGetter<T>,
-    private readonly _setter: ComputedSetter<T>,
-    isReadonly: boolean,
-    isSSR: boolean,
->>>>>>> 89de26cd
   ) {
     this.__v_isReadonly = !setter
   }
@@ -88,21 +81,6 @@
     } else if (__DEV__) {
       // TODO warn
     }
-<<<<<<< HEAD
-=======
-    trackRefValue(self)
-    if (self.effect._dirtyLevel >= DirtyLevels.MaybeDirty_ComputedSideEffect) {
-      if (__DEV__ && (__TEST__ || this._warnRecursive)) {
-        warn(COMPUTED_SIDE_EFFECT_WARN, `\n\ngetter: `, this.getter)
-      }
-      triggerRefValue(self, DirtyLevels.MaybeDirty_ComputedSideEffect)
-    }
-    return self._value
-  }
-
-  set value(newValue: T) {
-    this._setter(newValue)
->>>>>>> 89de26cd
   }
 
   get value() {
