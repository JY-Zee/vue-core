import { type PatchFlags, isString } from '@vue/shared'
import {
  CREATE_BLOCK,
  CREATE_ELEMENT_BLOCK,
  CREATE_ELEMENT_VNODE,
  type CREATE_SLOTS,
  CREATE_VNODE,
  type FRAGMENT,
  OPEN_BLOCK,
  type RENDER_LIST,
  type RENDER_SLOT,
  WITH_DIRECTIVES,
  type WITH_MEMO,
} from './runtimeHelpers'
import type { PropsExpression } from './transforms/transformElement'
import type { ImportItem, TransformContext } from './transform'
import type { Node as BabelNode } from '@babel/types'

// Vue template is a platform-agnostic superset of HTML (syntax only).
// More namespaces can be declared by platform specific compilers.
export type Namespace = number

export enum Namespaces {
  HTML,
  SVG,
  MATH_ML,
}

export enum NodeTypes {
  ROOT,
  ELEMENT,
  TEXT,
  COMMENT,
  SIMPLE_EXPRESSION,
  INTERPOLATION,
  ATTRIBUTE,
  DIRECTIVE,
  // containers
  COMPOUND_EXPRESSION,
  IF,
  IF_BRANCH,
  FOR,
  TEXT_CALL,
  // codegen
  VNODE_CALL,
  JS_CALL_EXPRESSION,
  JS_OBJECT_EXPRESSION,
  JS_PROPERTY,
  JS_ARRAY_EXPRESSION,
  JS_FUNCTION_EXPRESSION,
  JS_CONDITIONAL_EXPRESSION,
  JS_CACHE_EXPRESSION,

  // ssr codegen
  JS_BLOCK_STATEMENT,
  JS_TEMPLATE_LITERAL,
  JS_IF_STATEMENT,
  JS_ASSIGNMENT_EXPRESSION,
  JS_SEQUENCE_EXPRESSION,
  JS_RETURN_STATEMENT,
}

export enum ElementTypes {
  ELEMENT,
  COMPONENT,
  SLOT,
  TEMPLATE,
}

export interface Node {
  type: NodeTypes
  loc: SourceLocation
}

// The node's range. The `start` is inclusive and `end` is exclusive.
// [start, end)
export interface SourceLocation {
  start: Position
  end: Position
  source: string
}

export interface Position {
  offset: number // from start of file
  line: number
  column: number
}

export type ParentNode = RootNode | ElementNode | IfBranchNode | ForNode

export type ExpressionNode = SimpleExpressionNode | CompoundExpressionNode

export type TemplateChildNode =
  | ElementNode
  | InterpolationNode
  | CompoundExpressionNode
  | TextNode
  | CommentNode
  | IfNode
  | IfBranchNode
  | ForNode
  | TextCallNode

export interface RootNode extends Node {
  type: NodeTypes.ROOT
  source: string
  children: TemplateChildNode[]
  helpers: Set<symbol>
  components: string[]
  directives: string[]
  hoists: (JSChildNode | null)[]
  imports: ImportItem[]
  cached: (CacheExpression | null)[]
  temps: number
  ssrHelpers?: symbol[]
  codegenNode?: TemplateChildNode | JSChildNode | BlockStatement
  transformed?: boolean

  // v2 compat only
  filters?: string[]
}

export type ElementNode =
  | PlainElementNode
  | ComponentNode
  | SlotOutletNode
  | TemplateNode

export interface BaseElementNode extends Node {
  type: NodeTypes.ELEMENT
  ns: Namespace
  tag: string
  tagType: ElementTypes
  props: Array<AttributeNode | DirectiveNode>
  children: TemplateChildNode[]
  isSelfClosing?: boolean
  innerLoc?: SourceLocation // only for SFC root level elements
}

export interface PlainElementNode extends BaseElementNode {
  tagType: ElementTypes.ELEMENT
  codegenNode:
    | VNodeCall
    | SimpleExpressionNode // when hoisted
    | CacheExpression // when cached by v-once
    | MemoExpression // when cached by v-memo
    | undefined
  ssrCodegenNode?: TemplateLiteral
}

export interface ComponentNode extends BaseElementNode {
  tagType: ElementTypes.COMPONENT
  codegenNode:
    | VNodeCall
    | CacheExpression // when cached by v-once
    | MemoExpression // when cached by v-memo
    | undefined
  ssrCodegenNode?: CallExpression
}

export interface SlotOutletNode extends BaseElementNode {
  tagType: ElementTypes.SLOT
  codegenNode:
    | RenderSlotCall
    | CacheExpression // when cached by v-once
    | undefined
  ssrCodegenNode?: CallExpression
}

export interface TemplateNode extends BaseElementNode {
  tagType: ElementTypes.TEMPLATE
  // TemplateNode is a container type that always gets compiled away
  codegenNode: undefined
}

export interface TextNode extends Node {
  type: NodeTypes.TEXT
  content: string
}

export interface CommentNode extends Node {
  type: NodeTypes.COMMENT
  content: string
}

export interface AttributeNode extends Node {
  type: NodeTypes.ATTRIBUTE
  name: string
  nameLoc: SourceLocation
  value: TextNode | undefined
}

export interface DirectiveNode extends Node {
  type: NodeTypes.DIRECTIVE
  /**
   * the normalized name without prefix or shorthands, e.g. "bind", "on"
   */
  name: string
  /**
   * the raw attribute name, preserving shorthand, and including arg & modifiers
   * this is only used during parse.
   */
  rawName?: string
  exp: ExpressionNode | undefined
  arg: ExpressionNode | undefined
  modifiers: string[]
  /**
   * optional property to cache the expression parse result for v-for
   */
  forParseResult?: ForParseResult
}

/**
 * Static types have several levels.
 * Higher levels implies lower levels. e.g. a node that can be stringified
 * can always be hoisted and skipped for patch.
 */
export enum ConstantTypes {
  NOT_CONSTANT = 0,
  CAN_SKIP_PATCH,
  CAN_CACHE,
  CAN_STRINGIFY,
}

export interface SimpleExpressionNode extends Node {
  type: NodeTypes.SIMPLE_EXPRESSION
  content: string
  isStatic: boolean
  constType: ConstantTypes
  /**
   * - `null` means the expression is a simple identifier that doesn't need
   *    parsing
   * - `false` means there was a parsing error
   */
  ast?: BabelNode | null | false
  /**
   * Indicates this is an identifier for a hoist vnode call and points to the
   * hoisted node.
   */
  hoisted?: JSChildNode
  /**
   * an expression parsed as the params of a function will track
   * the identifiers declared inside the function body.
   */
  identifiers?: string[]
  isHandlerKey?: boolean
}

export interface InterpolationNode extends Node {
  type: NodeTypes.INTERPOLATION
  content: ExpressionNode
}

export interface CompoundExpressionNode extends Node {
  type: NodeTypes.COMPOUND_EXPRESSION
  /**
   * - `null` means the expression is a simple identifier that doesn't need
   *    parsing
   * - `false` means there was a parsing error
   */
  ast?: BabelNode | null | false
  children: (
    | SimpleExpressionNode
    | CompoundExpressionNode
    | InterpolationNode
    | TextNode
    | string
    | symbol
  )[]

  /**
   * an expression parsed as the params of a function will track
   * the identifiers declared inside the function body.
   */
  identifiers?: string[]
  isHandlerKey?: boolean
}

export interface IfNode extends Node {
  type: NodeTypes.IF
  branches: IfBranchNode[]
  codegenNode?: IfConditionalExpression | CacheExpression // <div v-if v-once>
}

export interface IfBranchNode extends Node {
  type: NodeTypes.IF_BRANCH
  condition: ExpressionNode | undefined // else
  children: TemplateChildNode[]
  userKey?: AttributeNode | DirectiveNode
  isTemplateIf?: boolean
}

export interface ForNode extends Node {
  type: NodeTypes.FOR
  source: ExpressionNode
  valueAlias: ExpressionNode | undefined
  keyAlias: ExpressionNode | undefined
  objectIndexAlias: ExpressionNode | undefined
  parseResult: ForParseResult
  children: TemplateChildNode[]
  codegenNode?: ForCodegenNode
}

export interface ForParseResult {
  source: ExpressionNode
  value: ExpressionNode | undefined
  key: ExpressionNode | undefined
  index: ExpressionNode | undefined
  finalized: boolean
}

export interface TextCallNode extends Node {
  type: NodeTypes.TEXT_CALL
  content: TextNode | InterpolationNode | CompoundExpressionNode
  codegenNode: CallExpression | SimpleExpressionNode // when hoisted
}

export type TemplateTextChildNode =
  | TextNode
  | InterpolationNode
  | CompoundExpressionNode

export interface VNodeCall extends Node {
  type: NodeTypes.VNODE_CALL
  tag: string | symbol | CallExpression
  props: PropsExpression | undefined
  children:
    | TemplateChildNode[] // multiple children
    | TemplateTextChildNode // single text child
    | SlotsExpression // component slots
    | ForRenderListExpression // v-for fragment call
    | SimpleExpressionNode // hoisted
    | CacheExpression // cached
    | undefined
  patchFlag: PatchFlags | undefined
  dynamicProps: string | SimpleExpressionNode | undefined
  directives: DirectiveArguments | undefined
  isBlock: boolean
  disableTracking: boolean
  isComponent: boolean
}

// JS Node Types ---------------------------------------------------------------

// We also include a number of JavaScript AST nodes for code generation.
// The AST is an intentionally minimal subset just to meet the exact needs of
// Vue render function generation.

export type JSChildNode =
  | VNodeCall
  | CallExpression
  | ObjectExpression
  | ArrayExpression
  | ExpressionNode
  | FunctionExpression
  | ConditionalExpression
  | CacheExpression
  | AssignmentExpression
  | SequenceExpression

export interface CallExpression extends Node {
  type: NodeTypes.JS_CALL_EXPRESSION
  callee: string | symbol
  arguments: (
    | string
    | symbol
    | JSChildNode
    | SSRCodegenNode
    | TemplateChildNode
    | TemplateChildNode[]
  )[]
}

export interface ObjectExpression extends Node {
  type: NodeTypes.JS_OBJECT_EXPRESSION
  properties: Array<Property>
}

export interface Property extends Node {
  type: NodeTypes.JS_PROPERTY
  key: ExpressionNode
  value: JSChildNode
}

export interface ArrayExpression extends Node {
  type: NodeTypes.JS_ARRAY_EXPRESSION
  elements: Array<string | Node>
}

export interface FunctionExpression extends Node {
  type: NodeTypes.JS_FUNCTION_EXPRESSION
  params: ExpressionNode | string | (ExpressionNode | string)[] | undefined
  returns?: TemplateChildNode | TemplateChildNode[] | JSChildNode
  body?: BlockStatement | IfStatement
  newline: boolean
  /**
   * This flag is for codegen to determine whether it needs to generate the
   * withScopeId() wrapper
   */
  isSlot: boolean
  /**
   * __COMPAT__ only, indicates a slot function that should be excluded from
   * the legacy $scopedSlots instance property.
   */
  isNonScopedSlot?: boolean
}

export interface ConditionalExpression extends Node {
  type: NodeTypes.JS_CONDITIONAL_EXPRESSION
  test: JSChildNode
  consequent: JSChildNode
  alternate: JSChildNode
  newline: boolean
}

export interface CacheExpression extends Node {
  type: NodeTypes.JS_CACHE_EXPRESSION
  index: number
  value: JSChildNode
<<<<<<< HEAD
  needPauseTracking: boolean
  needArraySpread: boolean
=======
  isVOnce: boolean
>>>>>>> fd5c001e
}

export interface MemoExpression extends CallExpression {
  callee: typeof WITH_MEMO
  arguments: [ExpressionNode, MemoFactory, string, string]
}

interface MemoFactory extends FunctionExpression {
  returns: BlockCodegenNode
}

// SSR-specific Node Types -----------------------------------------------------

export type SSRCodegenNode =
  | BlockStatement
  | TemplateLiteral
  | IfStatement
  | AssignmentExpression
  | ReturnStatement
  | SequenceExpression

export interface BlockStatement extends Node {
  type: NodeTypes.JS_BLOCK_STATEMENT
  body: (JSChildNode | IfStatement)[]
}

export interface TemplateLiteral extends Node {
  type: NodeTypes.JS_TEMPLATE_LITERAL
  elements: (string | JSChildNode)[]
}

export interface IfStatement extends Node {
  type: NodeTypes.JS_IF_STATEMENT
  test: ExpressionNode
  consequent: BlockStatement
  alternate: IfStatement | BlockStatement | ReturnStatement | undefined
}

export interface AssignmentExpression extends Node {
  type: NodeTypes.JS_ASSIGNMENT_EXPRESSION
  left: SimpleExpressionNode
  right: JSChildNode
}

export interface SequenceExpression extends Node {
  type: NodeTypes.JS_SEQUENCE_EXPRESSION
  expressions: JSChildNode[]
}

export interface ReturnStatement extends Node {
  type: NodeTypes.JS_RETURN_STATEMENT
  returns: TemplateChildNode | TemplateChildNode[] | JSChildNode
}

// Codegen Node Types ----------------------------------------------------------

export interface DirectiveArguments extends ArrayExpression {
  elements: DirectiveArgumentNode[]
}

export interface DirectiveArgumentNode extends ArrayExpression {
  elements: // dir, exp, arg, modifiers
  | [string]
    | [string, ExpressionNode]
    | [string, ExpressionNode, ExpressionNode]
    | [string, ExpressionNode, ExpressionNode, ObjectExpression]
}

// renderSlot(...)
export interface RenderSlotCall extends CallExpression {
  callee: typeof RENDER_SLOT
  arguments: // $slots, name, props, fallback
  | [string, string | ExpressionNode]
    | [string, string | ExpressionNode, PropsExpression]
    | [
        string,
        string | ExpressionNode,
        PropsExpression | '{}',
        TemplateChildNode[],
      ]
}

export type SlotsExpression = SlotsObjectExpression | DynamicSlotsExpression

// { foo: () => [...] }
export interface SlotsObjectExpression extends ObjectExpression {
  properties: SlotsObjectProperty[]
}

export interface SlotsObjectProperty extends Property {
  value: SlotFunctionExpression
}

export interface SlotFunctionExpression extends FunctionExpression {
  returns: TemplateChildNode[] | CacheExpression
}

// createSlots({ ... }, [
//    foo ? () => [] : undefined,
//    renderList(list, i => () => [i])
// ])
export interface DynamicSlotsExpression extends CallExpression {
  callee: typeof CREATE_SLOTS
  arguments: [SlotsObjectExpression, DynamicSlotEntries]
}

export interface DynamicSlotEntries extends ArrayExpression {
  elements: (ConditionalDynamicSlotNode | ListDynamicSlotNode)[]
}

export interface ConditionalDynamicSlotNode extends ConditionalExpression {
  consequent: DynamicSlotNode
  alternate: DynamicSlotNode | SimpleExpressionNode
}

export interface ListDynamicSlotNode extends CallExpression {
  callee: typeof RENDER_LIST
  arguments: [ExpressionNode, ListDynamicSlotIterator]
}

export interface ListDynamicSlotIterator extends FunctionExpression {
  returns: DynamicSlotNode
}

export interface DynamicSlotNode extends ObjectExpression {
  properties: [Property, DynamicSlotFnProperty]
}

export interface DynamicSlotFnProperty extends Property {
  value: SlotFunctionExpression
}

export type BlockCodegenNode = VNodeCall | RenderSlotCall

export interface IfConditionalExpression extends ConditionalExpression {
  consequent: BlockCodegenNode | MemoExpression
  alternate: BlockCodegenNode | IfConditionalExpression | MemoExpression
}

export interface ForCodegenNode extends VNodeCall {
  isBlock: true
  tag: typeof FRAGMENT
  props: undefined
  children: ForRenderListExpression
  patchFlag: PatchFlags
  disableTracking: boolean
}

export interface ForRenderListExpression extends CallExpression {
  callee: typeof RENDER_LIST
  arguments: [ExpressionNode, ForIteratorExpression]
}

export interface ForIteratorExpression extends FunctionExpression {
  returns?: BlockCodegenNode
}

// AST Utilities ---------------------------------------------------------------

// Some expressions, e.g. sequence and conditional expressions, are never
// associated with template nodes, so their source locations are just a stub.
// Container types like CompoundExpression also don't need a real location.
export const locStub: SourceLocation = {
  start: { line: 1, column: 1, offset: 0 },
  end: { line: 1, column: 1, offset: 0 },
  source: '',
}

export function createRoot(
  children: TemplateChildNode[],
  source = '',
): RootNode {
  return {
    type: NodeTypes.ROOT,
    source,
    children,
    helpers: new Set(),
    components: [],
    directives: [],
    hoists: [],
    imports: [],
    cached: [],
    temps: 0,
    codegenNode: undefined,
    loc: locStub,
  }
}

export function createVNodeCall(
  context: TransformContext | null,
  tag: VNodeCall['tag'],
  props?: VNodeCall['props'],
  children?: VNodeCall['children'],
  patchFlag?: VNodeCall['patchFlag'],
  dynamicProps?: VNodeCall['dynamicProps'],
  directives?: VNodeCall['directives'],
  isBlock: VNodeCall['isBlock'] = false,
  disableTracking: VNodeCall['disableTracking'] = false,
  isComponent: VNodeCall['isComponent'] = false,
  loc = locStub,
): VNodeCall {
  if (context) {
    if (isBlock) {
      context.helper(OPEN_BLOCK)
      context.helper(getVNodeBlockHelper(context.inSSR, isComponent))
    } else {
      context.helper(getVNodeHelper(context.inSSR, isComponent))
    }
    if (directives) {
      context.helper(WITH_DIRECTIVES)
    }
  }

  return {
    type: NodeTypes.VNODE_CALL,
    tag,
    props,
    children,
    patchFlag,
    dynamicProps,
    directives,
    isBlock,
    disableTracking,
    isComponent,
    loc,
  }
}

export function createArrayExpression(
  elements: ArrayExpression['elements'],
  loc: SourceLocation = locStub,
): ArrayExpression {
  return {
    type: NodeTypes.JS_ARRAY_EXPRESSION,
    loc,
    elements,
  }
}

export function createObjectExpression(
  properties: ObjectExpression['properties'],
  loc: SourceLocation = locStub,
): ObjectExpression {
  return {
    type: NodeTypes.JS_OBJECT_EXPRESSION,
    loc,
    properties,
  }
}

export function createObjectProperty(
  key: Property['key'] | string,
  value: Property['value'],
): Property {
  return {
    type: NodeTypes.JS_PROPERTY,
    loc: locStub,
    key: isString(key) ? createSimpleExpression(key, true) : key,
    value,
  }
}

export function createSimpleExpression(
  content: SimpleExpressionNode['content'],
  isStatic: SimpleExpressionNode['isStatic'] = false,
  loc: SourceLocation = locStub,
  constType: ConstantTypes = ConstantTypes.NOT_CONSTANT,
): SimpleExpressionNode {
  return {
    type: NodeTypes.SIMPLE_EXPRESSION,
    loc,
    content,
    isStatic,
    constType: isStatic ? ConstantTypes.CAN_STRINGIFY : constType,
  }
}

export function createInterpolation(
  content: InterpolationNode['content'] | string,
  loc: SourceLocation,
): InterpolationNode {
  return {
    type: NodeTypes.INTERPOLATION,
    loc,
    content: isString(content)
      ? createSimpleExpression(content, false, loc)
      : content,
  }
}

export function createCompoundExpression(
  children: CompoundExpressionNode['children'],
  loc: SourceLocation = locStub,
): CompoundExpressionNode {
  return {
    type: NodeTypes.COMPOUND_EXPRESSION,
    loc,
    children,
  }
}

type InferCodegenNodeType<T> = T extends typeof RENDER_SLOT
  ? RenderSlotCall
  : CallExpression

export function createCallExpression<T extends CallExpression['callee']>(
  callee: T,
  args: CallExpression['arguments'] = [],
  loc: SourceLocation = locStub,
): InferCodegenNodeType<T> {
  return {
    type: NodeTypes.JS_CALL_EXPRESSION,
    loc,
    callee,
    arguments: args,
  } as InferCodegenNodeType<T>
}

export function createFunctionExpression(
  params: FunctionExpression['params'],
  returns: FunctionExpression['returns'] = undefined,
  newline: boolean = false,
  isSlot: boolean = false,
  loc: SourceLocation = locStub,
): FunctionExpression {
  return {
    type: NodeTypes.JS_FUNCTION_EXPRESSION,
    params,
    returns,
    newline,
    isSlot,
    loc,
  }
}

export function createConditionalExpression(
  test: ConditionalExpression['test'],
  consequent: ConditionalExpression['consequent'],
  alternate: ConditionalExpression['alternate'],
  newline = true,
): ConditionalExpression {
  return {
    type: NodeTypes.JS_CONDITIONAL_EXPRESSION,
    test,
    consequent,
    alternate,
    newline,
    loc: locStub,
  }
}

export function createCacheExpression(
  index: number,
  value: JSChildNode,
<<<<<<< HEAD
  needPauseTracking: boolean = false,
=======
  isVOnce: boolean = false,
>>>>>>> fd5c001e
): CacheExpression {
  return {
    type: NodeTypes.JS_CACHE_EXPRESSION,
    index,
    value,
<<<<<<< HEAD
    needPauseTracking: needPauseTracking,
    needArraySpread: false,
=======
    isVOnce,
>>>>>>> fd5c001e
    loc: locStub,
  }
}

export function createBlockStatement(
  body: BlockStatement['body'],
): BlockStatement {
  return {
    type: NodeTypes.JS_BLOCK_STATEMENT,
    body,
    loc: locStub,
  }
}

export function createTemplateLiteral(
  elements: TemplateLiteral['elements'],
): TemplateLiteral {
  return {
    type: NodeTypes.JS_TEMPLATE_LITERAL,
    elements,
    loc: locStub,
  }
}

export function createIfStatement(
  test: IfStatement['test'],
  consequent: IfStatement['consequent'],
  alternate?: IfStatement['alternate'],
): IfStatement {
  return {
    type: NodeTypes.JS_IF_STATEMENT,
    test,
    consequent,
    alternate,
    loc: locStub,
  }
}

export function createAssignmentExpression(
  left: AssignmentExpression['left'],
  right: AssignmentExpression['right'],
): AssignmentExpression {
  return {
    type: NodeTypes.JS_ASSIGNMENT_EXPRESSION,
    left,
    right,
    loc: locStub,
  }
}

export function createSequenceExpression(
  expressions: SequenceExpression['expressions'],
): SequenceExpression {
  return {
    type: NodeTypes.JS_SEQUENCE_EXPRESSION,
    expressions,
    loc: locStub,
  }
}

export function createReturnStatement(
  returns: ReturnStatement['returns'],
): ReturnStatement {
  return {
    type: NodeTypes.JS_RETURN_STATEMENT,
    returns,
    loc: locStub,
  }
}

export function getVNodeHelper(ssr: boolean, isComponent: boolean) {
  return ssr || isComponent ? CREATE_VNODE : CREATE_ELEMENT_VNODE
}

export function getVNodeBlockHelper(ssr: boolean, isComponent: boolean) {
  return ssr || isComponent ? CREATE_BLOCK : CREATE_ELEMENT_BLOCK
}

export function convertToBlock(
  node: VNodeCall,
  { helper, removeHelper, inSSR }: TransformContext,
) {
  if (!node.isBlock) {
    node.isBlock = true
    removeHelper(getVNodeHelper(inSSR, node.isComponent))
    helper(OPEN_BLOCK)
    helper(getVNodeBlockHelper(inSSR, node.isComponent))
  }
}<|MERGE_RESOLUTION|>--- conflicted
+++ resolved
@@ -417,12 +417,8 @@
   type: NodeTypes.JS_CACHE_EXPRESSION
   index: number
   value: JSChildNode
-<<<<<<< HEAD
   needPauseTracking: boolean
   needArraySpread: boolean
-=======
-  isVOnce: boolean
->>>>>>> fd5c001e
 }
 
 export interface MemoExpression extends CallExpression {
@@ -777,22 +773,14 @@
 export function createCacheExpression(
   index: number,
   value: JSChildNode,
-<<<<<<< HEAD
   needPauseTracking: boolean = false,
-=======
-  isVOnce: boolean = false,
->>>>>>> fd5c001e
 ): CacheExpression {
   return {
     type: NodeTypes.JS_CACHE_EXPRESSION,
     index,
     value,
-<<<<<<< HEAD
     needPauseTracking: needPauseTracking,
     needArraySpread: false,
-=======
-    isVOnce,
->>>>>>> fd5c001e
     loc: locStub,
   }
 }
