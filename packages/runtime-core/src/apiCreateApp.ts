import {
  type Component,
  type ComponentInternalInstance,
  type ConcreteComponent,
  type Data,
  getComponentPublicInstance,
  validateComponentName,
} from './component'
import type {
  ComponentOptions,
  MergedComponentOptions,
  RuntimeCompilerOptions,
} from './componentOptions'
import type {
  ComponentCustomProperties,
  ComponentPublicInstance,
} from './componentPublicInstance'
import { type Directive, validateDirectiveName } from './directives'
import type { ElementNamespace, RootRenderFunction } from './renderer'
import type { InjectionKey } from './apiInject'
import { warn } from './warning'
import { type VNode, cloneVNode, createVNode } from './vnode'
import type { RootHydrateFunction } from './hydration'
import { devtoolsInitApp, devtoolsUnmountApp } from './devtools'
import { NO, extend, isFunction, isObject } from '@vue/shared'
import { version } from '.'
import { installAppCompatProperties } from './compat/global'
import type { NormalizedPropsOptions } from './componentProps'
import type { ObjectEmitsOptions } from './componentEmits'
import { ErrorCodes, callWithAsyncErrorHandling } from './errorHandling'
import type { DefineComponent } from './apiDefineComponent'

export interface App<HostElement = any> {
  version: string
  config: AppConfig

  use<Options extends unknown[]>(
    plugin: Plugin<Options>,
    ...options: Options
  ): this
  use<Options>(plugin: Plugin<Options>, options: Options): this

  mixin(mixin: ComponentOptions): this
  component(name: string): Component | undefined
  component<T extends Component | DefineComponent>(
    name: string,
    component: T,
  ): this
  directive<T = any, V = any>(name: string): Directive<T, V> | undefined
  directive<T = any, V = any>(name: string, directive: Directive<T, V>): this
  mount(
    rootContainer: HostElement | string,
    isHydrate?: boolean,
    namespace?: boolean | ElementNamespace,
  ): ComponentPublicInstance
  unmount(): void
<<<<<<< HEAD
  onUnmount(cb: () => void): void
  provide<T>(key: InjectionKey<T> | string, value: T): this
=======
  provide<T, K = InjectionKey<T> | string | number>(
    key: K,
    value: K extends InjectionKey<infer V> ? V : T,
  ): this
>>>>>>> 3e89a0da

  /**
   * Runs a function with the app as active instance. This allows using of `inject()` within the function to get access
   * to variables provided via `app.provide()`.
   *
   * @param fn - function to run with the app as active instance
   */
  runWithContext<T>(fn: () => T): T

  // internal, but we need to expose these for the server-renderer and devtools
  _uid: number
  _component: ConcreteComponent
  _props: Data | null
  _container: HostElement | null
  _context: AppContext
  _instance: ComponentInternalInstance | null

  /**
   * v2 compat only
   */
  filter?(name: string): Function | undefined
  filter?(name: string, filter: Function): this

  /**
   * @internal v3 compat only
   */
  _createRoot?(options: ComponentOptions): ComponentPublicInstance
}

export type OptionMergeFunction = (to: unknown, from: unknown) => any

export interface AppConfig {
  // @private
  readonly isNativeTag: (tag: string) => boolean

  performance: boolean
  optionMergeStrategies: Record<string, OptionMergeFunction>
  globalProperties: ComponentCustomProperties & Record<string, any>
  errorHandler?: (
    err: unknown,
    instance: ComponentPublicInstance | null,
    info: string,
  ) => void
  warnHandler?: (
    msg: string,
    instance: ComponentPublicInstance | null,
    trace: string,
  ) => void

  /**
   * Options to pass to `@vue/compiler-dom`.
   * Only supported in runtime compiler build.
   */
  compilerOptions: RuntimeCompilerOptions

  /**
   * @deprecated use config.compilerOptions.isCustomElement
   */
  isCustomElement?: (tag: string) => boolean

  /**
   * TODO document for 3.5
   * Enable warnings for computed getters that recursively trigger itself.
   */
  warnRecursiveComputed?: boolean
}

export interface AppContext {
  app: App // for devtools
  config: AppConfig
  mixins: ComponentOptions[]
  components: Record<string, Component>
  directives: Record<string, Directive>
  provides: Record<string | symbol, any>

  /**
   * Cache for merged/normalized component options
   * Each app instance has its own cache because app-level global mixins and
   * optionMergeStrategies can affect merge behavior.
   * @internal
   */
  optionsCache: WeakMap<ComponentOptions, MergedComponentOptions>
  /**
   * Cache for normalized props options
   * @internal
   */
  propsCache: WeakMap<ConcreteComponent, NormalizedPropsOptions>
  /**
   * Cache for normalized emits options
   * @internal
   */
  emitsCache: WeakMap<ConcreteComponent, ObjectEmitsOptions | null>
  /**
   * HMR only
   * @internal
   */
  reload?: () => void
  /**
   * v2 compat only
   * @internal
   */
  filters?: Record<string, Function>
}

type PluginInstallFunction<Options = any[]> = Options extends unknown[]
  ? (app: App, ...options: Options) => any
  : (app: App, options: Options) => any

export type ObjectPlugin<Options = any[]> = {
  install: PluginInstallFunction<Options>
}
export type FunctionPlugin<Options = any[]> = PluginInstallFunction<Options> &
  Partial<ObjectPlugin<Options>>

export type Plugin<Options = any[]> =
  | FunctionPlugin<Options>
  | ObjectPlugin<Options>

export function createAppContext(): AppContext {
  return {
    app: null as any,
    config: {
      isNativeTag: NO,
      performance: false,
      globalProperties: {},
      optionMergeStrategies: {},
      errorHandler: undefined,
      warnHandler: undefined,
      compilerOptions: {},
    },
    mixins: [],
    components: {},
    directives: {},
    provides: Object.create(null),
    optionsCache: new WeakMap(),
    propsCache: new WeakMap(),
    emitsCache: new WeakMap(),
  }
}

export type CreateAppFunction<HostElement> = (
  rootComponent: Component,
  rootProps?: Data | null,
) => App<HostElement>

let uid = 0

export function createAppAPI<HostElement>(
  render: RootRenderFunction<HostElement>,
  hydrate?: RootHydrateFunction,
): CreateAppFunction<HostElement> {
  return function createApp(rootComponent, rootProps = null) {
    if (!isFunction(rootComponent)) {
      rootComponent = extend({}, rootComponent)
    }

    if (rootProps != null && !isObject(rootProps)) {
      __DEV__ && warn(`root props passed to app.mount() must be an object.`)
      rootProps = null
    }

    const context = createAppContext()
    const installedPlugins = new WeakSet()
    const pluginCleanupFns: Array<() => any> = []

    let isMounted = false

    const app: App = (context.app = {
      _uid: uid++,
      _component: rootComponent as ConcreteComponent,
      _props: rootProps,
      _container: null,
      _context: context,
      _instance: null,

      version,

      get config() {
        return context.config
      },

      set config(v) {
        if (__DEV__) {
          warn(
            `app.config cannot be replaced. Modify individual options instead.`,
          )
        }
      },

      use(plugin: Plugin, ...options: any[]) {
        if (installedPlugins.has(plugin)) {
          __DEV__ && warn(`Plugin has already been applied to target app.`)
        } else if (plugin && isFunction(plugin.install)) {
          installedPlugins.add(plugin)
          plugin.install(app, ...options)
        } else if (isFunction(plugin)) {
          installedPlugins.add(plugin)
          plugin(app, ...options)
        } else if (__DEV__) {
          warn(
            `A plugin must either be a function or an object with an "install" ` +
              `function.`,
          )
        }
        return app
      },

      mixin(mixin: ComponentOptions) {
        if (__FEATURE_OPTIONS_API__) {
          if (!context.mixins.includes(mixin)) {
            context.mixins.push(mixin)
          } else if (__DEV__) {
            warn(
              'Mixin has already been applied to target app' +
                (mixin.name ? `: ${mixin.name}` : ''),
            )
          }
        } else if (__DEV__) {
          warn('Mixins are only available in builds supporting Options API')
        }
        return app
      },

      component(name: string, component?: Component): any {
        if (__DEV__) {
          validateComponentName(name, context.config)
        }
        if (!component) {
          return context.components[name]
        }
        if (__DEV__ && context.components[name]) {
          warn(`Component "${name}" has already been registered in target app.`)
        }
        context.components[name] = component
        return app
      },

      directive(name: string, directive?: Directive) {
        if (__DEV__) {
          validateDirectiveName(name)
        }

        if (!directive) {
          return context.directives[name] as any
        }
        if (__DEV__ && context.directives[name]) {
          warn(`Directive "${name}" has already been registered in target app.`)
        }
        context.directives[name] = directive
        return app
      },

      mount(
        rootContainer: HostElement,
        isHydrate?: boolean,
        namespace?: boolean | ElementNamespace,
      ): any {
        if (!isMounted) {
          // #5571
          if (__DEV__ && (rootContainer as any).__vue_app__) {
            warn(
              `There is already an app instance mounted on the host container.\n` +
                ` If you want to mount another app on the same host container,` +
                ` you need to unmount the previous app by calling \`app.unmount()\` first.`,
            )
          }
          const vnode = createVNode(rootComponent, rootProps)
          // store app context on the root VNode.
          // this will be set on the root instance on initial mount.
          vnode.appContext = context

          if (namespace === true) {
            namespace = 'svg'
          } else if (namespace === false) {
            namespace = undefined
          }

          // HMR root reload
          if (__DEV__) {
            context.reload = () => {
              // casting to ElementNamespace because TS doesn't guarantee type narrowing
              // over function boundaries
              render(
                cloneVNode(vnode),
                rootContainer,
                namespace as ElementNamespace,
              )
            }
          }

          if (isHydrate && hydrate) {
            hydrate(vnode as VNode<Node, Element>, rootContainer as any)
          } else {
            render(vnode, rootContainer, namespace)
          }
          isMounted = true
          app._container = rootContainer
          // for devtools and telemetry
          ;(rootContainer as any).__vue_app__ = app

          if (__DEV__ || __FEATURE_PROD_DEVTOOLS__) {
            app._instance = vnode.component
            devtoolsInitApp(app, version)
          }

          return getComponentPublicInstance(vnode.component!)
        } else if (__DEV__) {
          warn(
            `App has already been mounted.\n` +
              `If you want to remount the same app, move your app creation logic ` +
              `into a factory function and create fresh app instances for each ` +
              `mount - e.g. \`const createMyApp = () => createApp(App)\``,
          )
        }
      },

      onUnmount(cleanupFn: () => void) {
        if (__DEV__ && typeof cleanupFn !== 'function') {
          warn(
            `Expected function as first argument to app.onUnmount(), ` +
              `but got ${typeof cleanupFn}`,
          )
        }
        pluginCleanupFns.push(cleanupFn)
      },

      unmount() {
        if (isMounted) {
          callWithAsyncErrorHandling(
            pluginCleanupFns,
            app._instance,
            ErrorCodes.APP_UNMOUNT_CLEANUP,
          )
          render(null, app._container)
          if (__DEV__ || __FEATURE_PROD_DEVTOOLS__) {
            app._instance = null
            devtoolsUnmountApp(app)
          }
          delete app._container.__vue_app__
        } else if (__DEV__) {
          warn(`Cannot unmount an app that is not mounted.`)
        }
      },

      provide(key, value) {
        if (__DEV__ && (key as string | symbol) in context.provides) {
          warn(
            `App already provides property with key "${String(key)}". ` +
              `It will be overwritten with the new value.`,
          )
        }

        context.provides[key as string | symbol] = value

        return app
      },

      runWithContext(fn) {
        const lastApp = currentApp
        currentApp = app
        try {
          return fn()
        } finally {
          currentApp = lastApp
        }
      },
    })

    if (__COMPAT__) {
      installAppCompatProperties(app, context, render)
    }

    return app
  }
}

/**
 * @internal Used to identify the current app when using `inject()` within
 * `app.runWithContext()`.
 */
export let currentApp: App<unknown> | null = null<|MERGE_RESOLUTION|>--- conflicted
+++ resolved
@@ -54,15 +54,11 @@
     namespace?: boolean | ElementNamespace,
   ): ComponentPublicInstance
   unmount(): void
-<<<<<<< HEAD
   onUnmount(cb: () => void): void
-  provide<T>(key: InjectionKey<T> | string, value: T): this
-=======
   provide<T, K = InjectionKey<T> | string | number>(
     key: K,
     value: K extends InjectionKey<infer V> ? V : T,
   ): this
->>>>>>> 3e89a0da
 
   /**
    * Runs a function with the app as active instance. This allows using of `inject()` within the function to get access
